<?xml version="1.0" encoding="UTF-8"?>
<module type="CPP_MODULE" version="4">
  <component name="NewModuleRootManager">
    <content url="file://$MODULE_DIR$">
      <sourceFolder url="file://$MODULE_DIR$/libfswatch/src/libfswatch/c++/filter.cpp" isTestSource="false" />
      <sourceFolder url="file://$MODULE_DIR$/libfswatch/src/libfswatch/c++/libfswatch_map.hpp" isTestSource="false" />
      <sourceFolder url="file://$MODULE_DIR$/libfswatch/src/libfswatch/c++/fsevents_monitor.hpp" isTestSource="false" />
      <sourceFolder url="file://$MODULE_DIR$/libfswatch/src/libfswatch/c++/kqueue_monitor.cpp" isTestSource="false" />
      <sourceFolder url="file://$MODULE_DIR$/libfswatch/src/libfswatch/c++/filter.hpp" isTestSource="false" />
      <sourceFolder url="file://$MODULE_DIR$/libfswatch/src/libfswatch/c++/path_utils.cpp" isTestSource="false" />
      <sourceFolder url="file://$MODULE_DIR$/libfswatch/src/libfswatch/c++/kqueue_monitor.hpp" isTestSource="false" />
      <sourceFolder url="file://$MODULE_DIR$/libfswatch/src/libfswatch/c++/path_utils.hpp" isTestSource="false" />
      <sourceFolder url="file://$MODULE_DIR$/libfswatch/src/libfswatch/c++/monitor.cpp" isTestSource="false" />
      <sourceFolder url="file://$MODULE_DIR$/libfswatch/src/libfswatch/c++/libfswatch_exception.cpp" isTestSource="false" />
      <sourceFolder url="file://$MODULE_DIR$/libfswatch/src/libfswatch/c++/event.cpp" isTestSource="false" />
      <sourceFolder url="file://$MODULE_DIR$/libfswatch/src/libfswatch/c++/monitor.hpp" isTestSource="false" />
      <sourceFolder url="file://$MODULE_DIR$/libfswatch/src/libfswatch/c++/libfswatch_set.hpp" isTestSource="false" />
      <sourceFolder url="file://$MODULE_DIR$/libfswatch/src/libfswatch/c++/libfswatch_exception.hpp" isTestSource="false" />
      <sourceFolder url="file://$MODULE_DIR$/libfswatch/src/libfswatch/c++/event.hpp" isTestSource="false" />
      <sourceFolder url="file://$MODULE_DIR$/libfswatch/src/libfswatch/c++/string/string_utils.cpp" isTestSource="false" />
      <sourceFolder url="file://$MODULE_DIR$/libfswatch/src/libfswatch/c++/string/string_utils.hpp" isTestSource="false" />
      <sourceFolder url="file://$MODULE_DIR$/libfswatch/src/libfswatch/c++/poll_monitor.cpp" isTestSource="false" />
      <sourceFolder url="file://$MODULE_DIR$/libfswatch/src/libfswatch/c++/poll_monitor.hpp" isTestSource="false" />
      <sourceFolder url="file://$MODULE_DIR$/libfswatch/src/libfswatch/c++/fsevents_monitor.cpp" isTestSource="false" />
      <sourceFolder url="file://$MODULE_DIR$/libfswatch/src/libfswatch/gettext_defs.h" isTestSource="false" />
      <sourceFolder url="file://$MODULE_DIR$/libfswatch/src/libfswatch/c/cevent.cpp" isTestSource="false" />
      <sourceFolder url="file://$MODULE_DIR$/libfswatch/src/libfswatch/c/libfswatch.h" isTestSource="false" />
      <sourceFolder url="file://$MODULE_DIR$/libfswatch/src/libfswatch/c/cfilter.h" isTestSource="false" />
      <sourceFolder url="file://$MODULE_DIR$/libfswatch/src/libfswatch/c/cevent.h" isTestSource="false" />
      <sourceFolder url="file://$MODULE_DIR$/libfswatch/src/libfswatch/c/libfswatch_log.h" isTestSource="false" />
      <sourceFolder url="file://$MODULE_DIR$/libfswatch/src/libfswatch/c/libfswatch_types.h" isTestSource="false" />
      <sourceFolder url="file://$MODULE_DIR$/libfswatch/src/libfswatch/c/libfswatch_log.cpp" isTestSource="false" />
      <sourceFolder url="file://$MODULE_DIR$/libfswatch/src/libfswatch/c/libfswatch.cpp" isTestSource="false" />
      <sourceFolder url="file://$MODULE_DIR$/libfswatch/src/libfswatch/c/error.h" isTestSource="false" />
      <sourceFolder url="file://$MODULE_DIR$/libfswatch/src/libfswatch/c/cmonitor.h" isTestSource="false" />
      <sourceFolder url="file://$MODULE_DIR$/libfswatch/src/libfswatch/gettext.h" isTestSource="false" />
      <sourceFolder url="file://$MODULE_DIR$/libfswatch/CMakeLists.txt" isTestSource="false" />
      <sourceFolder url="file://$MODULE_DIR$/libfswatch_config.h" isTestSource="false" />
      <sourceFolder url="file://$MODULE_DIR$/CMakeLists.txt" isTestSource="false" />
      <sourceFolder url="file://$MODULE_DIR$/fswatch/src/fswatch.hpp" isTestSource="false" />
      <sourceFolder url="file://$MODULE_DIR$/fswatch/src/fswatch.cpp" isTestSource="false" />
      <sourceFolder url="file://$MODULE_DIR$/fswatch/src/CMakeLists.txt" isTestSource="false" />
      <sourceFolder url="file://$MODULE_DIR$/fswatch/src/gettext.h" isTestSource="false" />
    </content>
    <orderEntry type="sourceFolder" forTests="false" />
    <orderEntry type="module-library">
      <library name="Header Search Paths">
        <CLASSES>
          <root url="file:///System/Library/Frameworks/AudioToolbox.framework/Headers" />
          <root url="file:///System/Library/Frameworks/Carbon.framework/Headers" />
          <root url="file:///System/Library/Frameworks/Carbon.framework/Frameworks/HIToolbox.framework/Headers" />
          <root url="file:///System/Library/Frameworks/Carbon.framework/Frameworks/SecurityHI.framework/Headers" />
          <root url="file:///System/Library/Frameworks/Carbon.framework/Frameworks/NavigationServices.framework/Headers" />
          <root url="file:///System/Library/Frameworks/Carbon.framework/Frameworks/CommonPanels.framework/Headers" />
          <root url="file:///System/Library/Frameworks/Carbon.framework/Frameworks/Help.framework/Headers" />
          <root url="file:///System/Library/Frameworks/Carbon.framework/Frameworks/ImageCapture.framework/Headers" />
          <root url="file:///System/Library/Frameworks/Carbon.framework/Frameworks/OpenScripting.framework/Headers" />
          <root url="file:///System/Library/Frameworks/Carbon.framework/Frameworks/CarbonSound.framework/Headers" />
          <root url="file:///System/Library/Frameworks/Carbon.framework/Frameworks/Ink.framework/Headers" />
          <root url="file:///System/Library/Frameworks/Carbon.framework/Frameworks/SpeechRecognition.framework/Headers" />
          <root url="file:///System/Library/Frameworks/Carbon.framework/Frameworks/Print.framework/Headers" />
          <root url="file:///System/Library/Frameworks/Intents.framework/Headers" />
          <root url="file:///System/Library/Frameworks/CoreImage.framework/Headers" />
          <root url="file:///System/Library/Frameworks/InstantMessage.framework/Headers" />
          <root url="file:///System/Library/Frameworks/MapKit.framework/Headers" />
          <root url="file:///System/Library/Frameworks/DirectoryService.framework/Headers" />
<<<<<<< HEAD
          <root url="file:///System/Library/Frameworks/SafariServices.framework/Headers" />
=======
>>>>>>> 2f2763eb
          <root url="file:///System/Library/Frameworks/InstallerPlugins.framework/Headers" />
          <root url="file:///System/Library/Frameworks/ForceFeedback.framework/Headers" />
          <root url="file:///System/Library/Frameworks/CoreMediaIO.framework/Headers" />
          <root url="file:///System/Library/Frameworks/CoreWLAN.framework/Headers" />
          <root url="file:///System/Library/Frameworks/JavaVM.framework/Headers" />
          <root url="file:///System/Library/Frameworks/JavaVM.framework/Frameworks/JavaRuntimeSupport.framework/Headers" />
          <root url="file:///System/Library/Frameworks/JavaVM.framework/Frameworks/JavaNativeFoundation.framework/Headers" />
          <root url="file:///System/Library/Frameworks/MetalKit.framework/Headers" />
          <root url="file:///System/Library/Frameworks/Metal.framework/Headers" />
          <root url="file:///System/Library/Frameworks/Security.framework/Headers" />
          <root url="file:///System/Library/Frameworks/Kerberos.framework/Headers" />
          <root url="file:///System/Library/Frameworks/QuartzCore.framework/Headers" />
          <root url="file:///System/Library/Frameworks/MediaAccessibility.framework/Headers" />
          <root url="file:///System/Library/Frameworks/AddressBook.framework/Headers" />
          <root url="file:///System/Library/Frameworks/FWAUserLib.framework/Headers" />
          <root url="file:///System/Library/Frameworks/CoreFoundation.framework/Headers" />
          <root url="file:///System/Library/Frameworks/EventKit.framework/Headers" />
          <root url="file:///System/Library/Frameworks/vecLib.framework/Headers" />
          <root url="file:///System/Library/Frameworks/ApplicationServices.framework/Headers" />
          <root url="file:///System/Library/Frameworks/ApplicationServices.framework/Frameworks/PrintCore.framework/Headers" />
          <root url="file:///System/Library/Frameworks/ApplicationServices.framework/Frameworks/LangAnalysis.framework/Headers" />
          <root url="file:///System/Library/Frameworks/ApplicationServices.framework/Frameworks/HIServices.framework/Headers" />
          <root url="file:///System/Library/Frameworks/ApplicationServices.framework/Frameworks/QD.framework/Headers" />
          <root url="file:///System/Library/Frameworks/ApplicationServices.framework/Frameworks/CoreText.framework/Headers" />
          <root url="file:///System/Library/Frameworks/ApplicationServices.framework/Frameworks/CoreGraphics.framework/Headers" />
          <root url="file:///System/Library/Frameworks/ApplicationServices.framework/Frameworks/ImageIO.framework/Headers" />
          <root url="file:///System/Library/Frameworks/ApplicationServices.framework/Frameworks/ColorSync.framework/Headers" />
          <root url="file:///System/Library/Frameworks/ApplicationServices.framework/Frameworks/SpeechSynthesis.framework/Headers" />
          <root url="file:///System/Library/Frameworks/ApplicationServices.framework/Frameworks/ATS.framework/Headers" />
          <root url="file:///System/Library/Frameworks/vmnet.framework/Headers" />
          <root url="file:///System/Library/Frameworks/CoreMedia.framework/Headers" />
          <root url="file:///System/Library/Frameworks/GSS.framework/Headers" />
          <root url="file:///System/Library/Frameworks/Tcl.framework/Headers" />
          <root url="file:///System/Library/Frameworks/Tcl.framework/PrivateHeaders" />
          <root url="file:///System/Library/Frameworks/SystemConfiguration.framework/Headers" />
          <root url="file:///System/Library/Frameworks/CoreAudioKit.framework/Headers" />
          <root url="file:///System/Library/Frameworks/Cocoa.framework/Headers" />
          <root url="file:///System/Library/Frameworks/OpenCL.framework/Headers" />
          <root url="file:///System/Library/Frameworks/Python.framework/Headers" />
          <root url="file:///System/Library/Frameworks/PubSub.framework/Headers" />
          <root url="file:///System/Library/Frameworks/GLUT.framework/Headers" />
          <root url="file:///System/Library/Frameworks/CoreVideo.framework/Headers" />
          <root url="file:///System/Library/Frameworks/GameKit.framework/Headers" />
          <root url="file:///System/Library/Frameworks/OpenGL.framework/Headers" />
          <root url="file:///System/Library/Frameworks/StoreKit.framework/Headers" />
          <root url="file:///System/Library/Frameworks/OpenAL.framework/Headers" />
          <root url="file:///System/Library/Frameworks/CalendarStore.framework/Headers" />
          <root url="file:///System/Library/Frameworks/AVKit.framework/Headers" />
          <root url="file:///System/Library/Frameworks/FinderSync.framework/Headers" />
          <root url="file:///System/Library/Frameworks/Contacts.framework/Headers" />
          <root url="file:///System/Library/Frameworks/WebKit.framework/Headers" />
          <root url="file:///System/Library/Frameworks/VideoToolbox.framework/Headers" />
          <root url="file:///System/Library/Frameworks/Accounts.framework/Headers" />
          <root url="file:///System/Library/Frameworks/SyncServices.framework/Headers" />
          <root url="file:///System/Library/Frameworks/AVFoundation.framework/Headers" />
          <root url="file:///System/Library/Frameworks/AVFoundation.framework/Frameworks/AVFAudio.framework/Headers" />
          <root url="file:///System/Library/Frameworks/Kernel.framework/Headers" />
          <root url="file:///System/Library/Frameworks/AppKit.framework/Headers" />
          <root url="file:///System/Library/Frameworks/InputMethodKit.framework/Headers" />
          <root url="file:///System/Library/Frameworks/SecurityInterface.framework/Headers" />
          <root url="file:///System/Library/Frameworks/LatentSemanticMapping.framework/Headers" />
          <root url="file:///System/Library/Frameworks/OpenDirectory.framework/Headers" />
          <root url="file:///System/Library/Frameworks/OpenDirectory.framework/Frameworks/CFOpenDirectory.framework/Headers" />
          <root url="file:///System/Library/Frameworks/IOBluetooth.framework/Headers" />
<<<<<<< HEAD
=======
          <root url="file:///System/Library/Frameworks/IOBluetooth.framework/Frameworks/CoreBluetooth.framework/Headers" />
>>>>>>> 2f2763eb
          <root url="file:///System/Library/Frameworks/ScriptingBridge.framework/Headers" />
          <root url="file:///System/Library/Frameworks/CoreAudio.framework/Headers" />
          <root url="file:///System/Library/Frameworks/DiskArbitration.framework/Headers" />
          <root url="file:///System/Library/Frameworks/CoreBluetooth.framework/Headers" />
          <root url="file:///System/Library/Frameworks/Photos.framework/Headers" />
          <root url="file:///System/Library/Frameworks/DVDPlayback.framework/Headers" />
          <root url="file:///System/Library/Frameworks/AudioVideoBridging.framework/Headers" />
          <root url="file:///System/Library/Frameworks/AppKitScripting.framework/Headers" />
          <root url="file:///System/Library/Frameworks/QTKit.framework/Headers" />
          <root url="file:///System/Library/Frameworks/GameController.framework/Headers" />
          <root url="file:///System/Library/Frameworks/ModelIO.framework/Headers" />
          <root url="file:///System/Library/Frameworks/MediaLibrary.framework/Headers" />
          <root url="file:///System/Library/Frameworks/OSAKit.framework/Headers" />
          <root url="file:///System/Library/Frameworks/ExceptionHandling.framework/Headers" />
          <root url="file:///System/Library/Frameworks/IOBluetoothUI.framework/Headers" />
          <root url="file:///System/Library/Frameworks/CoreMIDI.framework/Headers" />
          <root url="file:///System/Library/Frameworks/LocalAuthentication.framework/Headers" />
          <root url="file:///System/Library/Frameworks/Foundation.framework/Headers" />
          <root url="file:///System/Library/Frameworks/NetFS.framework/Headers" />
          <root url="file:///System/Library/Frameworks/PreferencePanes.framework/Headers" />
          <root url="file:///System/Library/Frameworks/ScreenSaver.framework/Headers" />
          <root url="file:///System/Library/Frameworks/ImageCaptureCore.framework/Headers" />
          <root url="file:///System/Library/Frameworks/SpriteKit.framework/Headers" />
          <root url="file:///System/Library/Frameworks/Automator.framework/Headers" />
          <root url="file:///System/Library/Frameworks/CoreData.framework/Headers" />
          <root url="file:///System/Library/Frameworks/Social.framework/Headers" />
          <root url="file:///System/Library/Frameworks/CoreText.framework/Headers" />
          <root url="file:///System/Library/Frameworks/NetworkExtension.framework/Headers" />
          <root url="file:///System/Library/Frameworks/SceneKit.framework/Headers" />
          <root url="file:///System/Library/Frameworks/SecurityFoundation.framework/Headers" />
          <root url="file:///System/Library/Frameworks/PhotosUI.framework/Headers" />
          <root url="file:///System/Library/Frameworks/QuickLook.framework/Headers" />
          <root url="file:///System/Library/Frameworks/Tk.framework/PrivateHeaders" />
          <root url="file:///System/Library/Frameworks/Tk.framework/Headers" />
          <root url="file:///System/Library/Frameworks/JavaScriptCore.framework/Headers" />
          <root url="file:///System/Library/Frameworks/IMServicePlugIn.framework/Headers" />
          <root url="file:///System/Library/Frameworks/AudioUnit.framework/Headers" />
          <root url="file:///System/Library/Frameworks/TWAIN.framework/Headers" />
          <root url="file:///System/Library/Frameworks/IOKit.framework/Headers" />
          <root url="file:///System/Library/Frameworks/IOSurface.framework/Headers" />
          <root url="file:///System/Library/Frameworks/Hypervisor.framework/Headers" />
          <root url="file:///System/Library/Frameworks/GLKit.framework/Headers" />
          <root url="file:///System/Library/Frameworks/Quartz.framework/Headers" />
          <root url="file:///System/Library/Frameworks/Quartz.framework/Frameworks/QuartzFilters.framework/Headers" />
          <root url="file:///System/Library/Frameworks/Quartz.framework/Frameworks/QuickLookUI.framework/Headers" />
          <root url="file:///System/Library/Frameworks/Quartz.framework/Frameworks/ImageKit.framework/Headers" />
          <root url="file:///System/Library/Frameworks/Quartz.framework/Frameworks/QuartzComposer.framework/Headers" />
          <root url="file:///System/Library/Frameworks/Quartz.framework/Frameworks/PDFKit.framework/Headers" />
          <root url="file:///System/Library/Frameworks/GameplayKit.framework/Headers" />
          <root url="file:///System/Library/Frameworks/ImageIO.framework/Headers" />
          <root url="file:///System/Library/Frameworks/AppleScriptObjC.framework/Headers" />
          <root url="file:///System/Library/Frameworks/CFNetwork.framework/Headers" />
          <root url="file:///System/Library/Frameworks/CryptoTokenKit.framework/Headers" />
          <root url="file:///System/Library/Frameworks/Ruby.framework/Headers" />
          <root url="file:///System/Library/Frameworks/DiscRecordingUI.framework/Headers" />
          <root url="file:///System/Library/Frameworks/Collaboration.framework/Headers" />
          <root url="file:///System/Library/Frameworks/MediaToolbox.framework/Headers" />
          <root url="file:///System/Library/Frameworks/CoreGraphics.framework/Headers" />
          <root url="file:///System/Library/Frameworks/CoreTelephony.framework/Headers" />
          <root url="file:///System/Library/Frameworks/AGL.framework/Headers" />
          <root url="file:///System/Library/Frameworks/VideoDecodeAcceleration.framework/Headers" />
          <root url="file:///System/Library/Frameworks/ContactsUI.framework/Headers" />
          <root url="file:///System/Library/Frameworks/NotificationCenter.framework/Headers" />
          <root url="file:///System/Library/Frameworks/CoreLocation.framework/Headers" />
          <root url="file:///System/Library/Frameworks/DiscRecording.framework/Headers" />
          <root url="file:///System/Library/Frameworks/PCSC.framework/Headers" />
          <root url="file:///System/Library/Frameworks/CloudKit.framework/Headers" />
          <root url="file:///System/Library/Frameworks/AppleScriptKit.framework/Headers" />
          <root url="file:///System/Library/Frameworks/MultipeerConnectivity.framework/Headers" />
          <root url="file:///System/Library/Frameworks/LDAP.framework/Headers" />
          <root url="file:///System/Library/Frameworks/JavaFrameEmbedding.framework/Headers" />
          <root url="file:///System/Library/Frameworks/CoreServices.framework/Headers" />
          <root url="file:///System/Library/Frameworks/CoreServices.framework/Frameworks/DictionaryServices.framework/Headers" />
          <root url="file:///System/Library/Frameworks/CoreServices.framework/Frameworks/SharedFileList.framework/Headers" />
          <root url="file:///System/Library/Frameworks/CoreServices.framework/Frameworks/SearchKit.framework/Headers" />
          <root url="file:///System/Library/Frameworks/CoreServices.framework/Frameworks/CarbonCore.framework/Headers" />
          <root url="file:///System/Library/Frameworks/CoreServices.framework/Frameworks/FSEvents.framework/Headers" />
          <root url="file:///System/Library/Frameworks/CoreServices.framework/Frameworks/AE.framework/Headers" />
          <root url="file:///System/Library/Frameworks/CoreServices.framework/Frameworks/LaunchServices.framework/Headers" />
          <root url="file:///System/Library/Frameworks/CoreServices.framework/Frameworks/OSServices.framework/Headers" />
          <root url="file:///System/Library/Frameworks/CoreServices.framework/Frameworks/Metadata.framework/Headers" />
          <root url="file:///System/Library/Frameworks/ServiceManagement.framework/Headers" />
          <root url="file:///System/Library/Frameworks/ICADevices.framework/Headers" />
          <root url="file:///System/Library/Frameworks/Scripting.framework/Headers" />
          <root url="file:///System/Library/Frameworks/Accelerate.framework/Headers" />
          <root url="file:///System/Library/Frameworks/Accelerate.framework/Frameworks/vImage.framework/Headers" />
          <root url="file:///System/Library/Frameworks/Accelerate.framework/Frameworks/vecLib.framework/Headers" />
          <root url="file:///usr/include" />
          <root url="file:///usr/local/include" />
          <root url="file:///Library/Frameworks/SDL2.framework/Headers" />
          <root url="file:///Library/Frameworks/iTunesLibrary.framework/Headers" />
          <root url="file:///Library/Frameworks/XRiteDevice.framework/PrivateHeaders" />
          <root url="file:///Library/Frameworks/XRiteDevice.framework/Headers" />
          <root url="file:///Library/Frameworks/EMCLoginItem.framework/Headers" />
          <root url="file:///Applications/Xcode.app/Contents/Developer/Toolchains/XcodeDefault.xctoolchain/usr/include" />
          <root url="file:///Applications/Xcode.app/Contents/Developer/Toolchains/XcodeDefault.xctoolchain/usr/lib/clang/8.0.0/include" />
        </CLASSES>
        <SOURCES>
          <root url="file:///System/Library/Frameworks/AudioToolbox.framework/Headers" />
          <root url="file:///System/Library/Frameworks/Carbon.framework/Headers" />
          <root url="file:///System/Library/Frameworks/Carbon.framework/Frameworks/HIToolbox.framework/Headers" />
          <root url="file:///System/Library/Frameworks/Carbon.framework/Frameworks/SecurityHI.framework/Headers" />
          <root url="file:///System/Library/Frameworks/Carbon.framework/Frameworks/NavigationServices.framework/Headers" />
          <root url="file:///System/Library/Frameworks/Carbon.framework/Frameworks/CommonPanels.framework/Headers" />
          <root url="file:///System/Library/Frameworks/Carbon.framework/Frameworks/Help.framework/Headers" />
          <root url="file:///System/Library/Frameworks/Carbon.framework/Frameworks/ImageCapture.framework/Headers" />
          <root url="file:///System/Library/Frameworks/Carbon.framework/Frameworks/OpenScripting.framework/Headers" />
          <root url="file:///System/Library/Frameworks/Carbon.framework/Frameworks/CarbonSound.framework/Headers" />
          <root url="file:///System/Library/Frameworks/Carbon.framework/Frameworks/Ink.framework/Headers" />
          <root url="file:///System/Library/Frameworks/Carbon.framework/Frameworks/SpeechRecognition.framework/Headers" />
          <root url="file:///System/Library/Frameworks/Carbon.framework/Frameworks/Print.framework/Headers" />
          <root url="file:///System/Library/Frameworks/Intents.framework/Headers" />
          <root url="file:///System/Library/Frameworks/CoreImage.framework/Headers" />
          <root url="file:///System/Library/Frameworks/InstantMessage.framework/Headers" />
          <root url="file:///System/Library/Frameworks/MapKit.framework/Headers" />
          <root url="file:///System/Library/Frameworks/DirectoryService.framework/Headers" />
<<<<<<< HEAD
          <root url="file:///System/Library/Frameworks/SafariServices.framework/Headers" />
=======
>>>>>>> 2f2763eb
          <root url="file:///System/Library/Frameworks/InstallerPlugins.framework/Headers" />
          <root url="file:///System/Library/Frameworks/ForceFeedback.framework/Headers" />
          <root url="file:///System/Library/Frameworks/CoreMediaIO.framework/Headers" />
          <root url="file:///System/Library/Frameworks/CoreWLAN.framework/Headers" />
          <root url="file:///System/Library/Frameworks/JavaVM.framework/Headers" />
          <root url="file:///System/Library/Frameworks/JavaVM.framework/Frameworks/JavaRuntimeSupport.framework/Headers" />
          <root url="file:///System/Library/Frameworks/JavaVM.framework/Frameworks/JavaNativeFoundation.framework/Headers" />
          <root url="file:///System/Library/Frameworks/MetalKit.framework/Headers" />
          <root url="file:///System/Library/Frameworks/Metal.framework/Headers" />
          <root url="file:///System/Library/Frameworks/Security.framework/Headers" />
          <root url="file:///System/Library/Frameworks/Kerberos.framework/Headers" />
          <root url="file:///System/Library/Frameworks/QuartzCore.framework/Headers" />
          <root url="file:///System/Library/Frameworks/MediaAccessibility.framework/Headers" />
          <root url="file:///System/Library/Frameworks/AddressBook.framework/Headers" />
          <root url="file:///System/Library/Frameworks/FWAUserLib.framework/Headers" />
          <root url="file:///System/Library/Frameworks/CoreFoundation.framework/Headers" />
          <root url="file:///System/Library/Frameworks/EventKit.framework/Headers" />
          <root url="file:///System/Library/Frameworks/vecLib.framework/Headers" />
          <root url="file:///System/Library/Frameworks/ApplicationServices.framework/Headers" />
          <root url="file:///System/Library/Frameworks/ApplicationServices.framework/Frameworks/PrintCore.framework/Headers" />
          <root url="file:///System/Library/Frameworks/ApplicationServices.framework/Frameworks/LangAnalysis.framework/Headers" />
          <root url="file:///System/Library/Frameworks/ApplicationServices.framework/Frameworks/HIServices.framework/Headers" />
          <root url="file:///System/Library/Frameworks/ApplicationServices.framework/Frameworks/QD.framework/Headers" />
          <root url="file:///System/Library/Frameworks/ApplicationServices.framework/Frameworks/CoreText.framework/Headers" />
          <root url="file:///System/Library/Frameworks/ApplicationServices.framework/Frameworks/CoreGraphics.framework/Headers" />
          <root url="file:///System/Library/Frameworks/ApplicationServices.framework/Frameworks/ImageIO.framework/Headers" />
          <root url="file:///System/Library/Frameworks/ApplicationServices.framework/Frameworks/ColorSync.framework/Headers" />
          <root url="file:///System/Library/Frameworks/ApplicationServices.framework/Frameworks/SpeechSynthesis.framework/Headers" />
          <root url="file:///System/Library/Frameworks/ApplicationServices.framework/Frameworks/ATS.framework/Headers" />
          <root url="file:///System/Library/Frameworks/vmnet.framework/Headers" />
          <root url="file:///System/Library/Frameworks/CoreMedia.framework/Headers" />
          <root url="file:///System/Library/Frameworks/GSS.framework/Headers" />
          <root url="file:///System/Library/Frameworks/Tcl.framework/Headers" />
          <root url="file:///System/Library/Frameworks/Tcl.framework/PrivateHeaders" />
          <root url="file:///System/Library/Frameworks/SystemConfiguration.framework/Headers" />
          <root url="file:///System/Library/Frameworks/CoreAudioKit.framework/Headers" />
          <root url="file:///System/Library/Frameworks/Cocoa.framework/Headers" />
          <root url="file:///System/Library/Frameworks/OpenCL.framework/Headers" />
          <root url="file:///System/Library/Frameworks/Python.framework/Headers" />
          <root url="file:///System/Library/Frameworks/PubSub.framework/Headers" />
          <root url="file:///System/Library/Frameworks/GLUT.framework/Headers" />
          <root url="file:///System/Library/Frameworks/CoreVideo.framework/Headers" />
          <root url="file:///System/Library/Frameworks/GameKit.framework/Headers" />
          <root url="file:///System/Library/Frameworks/OpenGL.framework/Headers" />
          <root url="file:///System/Library/Frameworks/StoreKit.framework/Headers" />
          <root url="file:///System/Library/Frameworks/OpenAL.framework/Headers" />
          <root url="file:///System/Library/Frameworks/CalendarStore.framework/Headers" />
          <root url="file:///System/Library/Frameworks/AVKit.framework/Headers" />
          <root url="file:///System/Library/Frameworks/FinderSync.framework/Headers" />
          <root url="file:///System/Library/Frameworks/Contacts.framework/Headers" />
          <root url="file:///System/Library/Frameworks/WebKit.framework/Headers" />
          <root url="file:///System/Library/Frameworks/VideoToolbox.framework/Headers" />
          <root url="file:///System/Library/Frameworks/Accounts.framework/Headers" />
          <root url="file:///System/Library/Frameworks/SyncServices.framework/Headers" />
          <root url="file:///System/Library/Frameworks/AVFoundation.framework/Headers" />
          <root url="file:///System/Library/Frameworks/AVFoundation.framework/Frameworks/AVFAudio.framework/Headers" />
          <root url="file:///System/Library/Frameworks/Kernel.framework/Headers" />
          <root url="file:///System/Library/Frameworks/AppKit.framework/Headers" />
          <root url="file:///System/Library/Frameworks/InputMethodKit.framework/Headers" />
          <root url="file:///System/Library/Frameworks/SecurityInterface.framework/Headers" />
          <root url="file:///System/Library/Frameworks/LatentSemanticMapping.framework/Headers" />
          <root url="file:///System/Library/Frameworks/OpenDirectory.framework/Headers" />
          <root url="file:///System/Library/Frameworks/OpenDirectory.framework/Frameworks/CFOpenDirectory.framework/Headers" />
          <root url="file:///System/Library/Frameworks/IOBluetooth.framework/Headers" />
<<<<<<< HEAD
=======
          <root url="file:///System/Library/Frameworks/IOBluetooth.framework/Frameworks/CoreBluetooth.framework/Headers" />
>>>>>>> 2f2763eb
          <root url="file:///System/Library/Frameworks/ScriptingBridge.framework/Headers" />
          <root url="file:///System/Library/Frameworks/CoreAudio.framework/Headers" />
          <root url="file:///System/Library/Frameworks/DiskArbitration.framework/Headers" />
          <root url="file:///System/Library/Frameworks/CoreBluetooth.framework/Headers" />
          <root url="file:///System/Library/Frameworks/Photos.framework/Headers" />
          <root url="file:///System/Library/Frameworks/DVDPlayback.framework/Headers" />
          <root url="file:///System/Library/Frameworks/AudioVideoBridging.framework/Headers" />
          <root url="file:///System/Library/Frameworks/AppKitScripting.framework/Headers" />
          <root url="file:///System/Library/Frameworks/QTKit.framework/Headers" />
          <root url="file:///System/Library/Frameworks/GameController.framework/Headers" />
          <root url="file:///System/Library/Frameworks/ModelIO.framework/Headers" />
          <root url="file:///System/Library/Frameworks/MediaLibrary.framework/Headers" />
          <root url="file:///System/Library/Frameworks/OSAKit.framework/Headers" />
          <root url="file:///System/Library/Frameworks/ExceptionHandling.framework/Headers" />
          <root url="file:///System/Library/Frameworks/IOBluetoothUI.framework/Headers" />
          <root url="file:///System/Library/Frameworks/CoreMIDI.framework/Headers" />
          <root url="file:///System/Library/Frameworks/LocalAuthentication.framework/Headers" />
          <root url="file:///System/Library/Frameworks/Foundation.framework/Headers" />
          <root url="file:///System/Library/Frameworks/NetFS.framework/Headers" />
          <root url="file:///System/Library/Frameworks/PreferencePanes.framework/Headers" />
          <root url="file:///System/Library/Frameworks/ScreenSaver.framework/Headers" />
          <root url="file:///System/Library/Frameworks/ImageCaptureCore.framework/Headers" />
          <root url="file:///System/Library/Frameworks/SpriteKit.framework/Headers" />
          <root url="file:///System/Library/Frameworks/Automator.framework/Headers" />
          <root url="file:///System/Library/Frameworks/CoreData.framework/Headers" />
          <root url="file:///System/Library/Frameworks/Social.framework/Headers" />
          <root url="file:///System/Library/Frameworks/CoreText.framework/Headers" />
          <root url="file:///System/Library/Frameworks/NetworkExtension.framework/Headers" />
          <root url="file:///System/Library/Frameworks/SceneKit.framework/Headers" />
          <root url="file:///System/Library/Frameworks/SecurityFoundation.framework/Headers" />
          <root url="file:///System/Library/Frameworks/PhotosUI.framework/Headers" />
          <root url="file:///System/Library/Frameworks/QuickLook.framework/Headers" />
          <root url="file:///System/Library/Frameworks/Tk.framework/PrivateHeaders" />
          <root url="file:///System/Library/Frameworks/Tk.framework/Headers" />
          <root url="file:///System/Library/Frameworks/JavaScriptCore.framework/Headers" />
          <root url="file:///System/Library/Frameworks/IMServicePlugIn.framework/Headers" />
          <root url="file:///System/Library/Frameworks/AudioUnit.framework/Headers" />
          <root url="file:///System/Library/Frameworks/TWAIN.framework/Headers" />
          <root url="file:///System/Library/Frameworks/IOKit.framework/Headers" />
          <root url="file:///System/Library/Frameworks/IOSurface.framework/Headers" />
          <root url="file:///System/Library/Frameworks/Hypervisor.framework/Headers" />
          <root url="file:///System/Library/Frameworks/GLKit.framework/Headers" />
          <root url="file:///System/Library/Frameworks/Quartz.framework/Headers" />
          <root url="file:///System/Library/Frameworks/Quartz.framework/Frameworks/QuartzFilters.framework/Headers" />
          <root url="file:///System/Library/Frameworks/Quartz.framework/Frameworks/QuickLookUI.framework/Headers" />
          <root url="file:///System/Library/Frameworks/Quartz.framework/Frameworks/ImageKit.framework/Headers" />
          <root url="file:///System/Library/Frameworks/Quartz.framework/Frameworks/QuartzComposer.framework/Headers" />
          <root url="file:///System/Library/Frameworks/Quartz.framework/Frameworks/PDFKit.framework/Headers" />
          <root url="file:///System/Library/Frameworks/GameplayKit.framework/Headers" />
          <root url="file:///System/Library/Frameworks/ImageIO.framework/Headers" />
          <root url="file:///System/Library/Frameworks/AppleScriptObjC.framework/Headers" />
          <root url="file:///System/Library/Frameworks/CFNetwork.framework/Headers" />
          <root url="file:///System/Library/Frameworks/CryptoTokenKit.framework/Headers" />
          <root url="file:///System/Library/Frameworks/Ruby.framework/Headers" />
          <root url="file:///System/Library/Frameworks/DiscRecordingUI.framework/Headers" />
          <root url="file:///System/Library/Frameworks/Collaboration.framework/Headers" />
          <root url="file:///System/Library/Frameworks/MediaToolbox.framework/Headers" />
          <root url="file:///System/Library/Frameworks/CoreGraphics.framework/Headers" />
          <root url="file:///System/Library/Frameworks/CoreTelephony.framework/Headers" />
          <root url="file:///System/Library/Frameworks/AGL.framework/Headers" />
          <root url="file:///System/Library/Frameworks/VideoDecodeAcceleration.framework/Headers" />
          <root url="file:///System/Library/Frameworks/ContactsUI.framework/Headers" />
          <root url="file:///System/Library/Frameworks/NotificationCenter.framework/Headers" />
          <root url="file:///System/Library/Frameworks/CoreLocation.framework/Headers" />
          <root url="file:///System/Library/Frameworks/DiscRecording.framework/Headers" />
          <root url="file:///System/Library/Frameworks/PCSC.framework/Headers" />
          <root url="file:///System/Library/Frameworks/CloudKit.framework/Headers" />
          <root url="file:///System/Library/Frameworks/AppleScriptKit.framework/Headers" />
          <root url="file:///System/Library/Frameworks/MultipeerConnectivity.framework/Headers" />
          <root url="file:///System/Library/Frameworks/LDAP.framework/Headers" />
          <root url="file:///System/Library/Frameworks/JavaFrameEmbedding.framework/Headers" />
          <root url="file:///System/Library/Frameworks/CoreServices.framework/Headers" />
          <root url="file:///System/Library/Frameworks/CoreServices.framework/Frameworks/DictionaryServices.framework/Headers" />
          <root url="file:///System/Library/Frameworks/CoreServices.framework/Frameworks/SharedFileList.framework/Headers" />
          <root url="file:///System/Library/Frameworks/CoreServices.framework/Frameworks/SearchKit.framework/Headers" />
          <root url="file:///System/Library/Frameworks/CoreServices.framework/Frameworks/CarbonCore.framework/Headers" />
          <root url="file:///System/Library/Frameworks/CoreServices.framework/Frameworks/FSEvents.framework/Headers" />
          <root url="file:///System/Library/Frameworks/CoreServices.framework/Frameworks/AE.framework/Headers" />
          <root url="file:///System/Library/Frameworks/CoreServices.framework/Frameworks/LaunchServices.framework/Headers" />
          <root url="file:///System/Library/Frameworks/CoreServices.framework/Frameworks/OSServices.framework/Headers" />
          <root url="file:///System/Library/Frameworks/CoreServices.framework/Frameworks/Metadata.framework/Headers" />
          <root url="file:///System/Library/Frameworks/ServiceManagement.framework/Headers" />
          <root url="file:///System/Library/Frameworks/ICADevices.framework/Headers" />
          <root url="file:///System/Library/Frameworks/Scripting.framework/Headers" />
          <root url="file:///System/Library/Frameworks/Accelerate.framework/Headers" />
          <root url="file:///System/Library/Frameworks/Accelerate.framework/Frameworks/vImage.framework/Headers" />
          <root url="file:///System/Library/Frameworks/Accelerate.framework/Frameworks/vecLib.framework/Headers" />
          <root url="file:///usr/include" />
          <root url="file:///usr/local/include" />
          <root url="file:///Library/Frameworks/SDL2.framework/Headers" />
          <root url="file:///Library/Frameworks/iTunesLibrary.framework/Headers" />
          <root url="file:///Library/Frameworks/XRiteDevice.framework/PrivateHeaders" />
          <root url="file:///Library/Frameworks/XRiteDevice.framework/Headers" />
          <root url="file:///Library/Frameworks/EMCLoginItem.framework/Headers" />
          <root url="file:///Applications/Xcode.app/Contents/Developer/Toolchains/XcodeDefault.xctoolchain/usr/include" />
          <root url="file:///Applications/Xcode.app/Contents/Developer/Toolchains/XcodeDefault.xctoolchain/usr/lib/clang/8.0.0/include" />
        </SOURCES>
      </library>
    </orderEntry>
  </component>
</module><|MERGE_RESOLUTION|>--- conflicted
+++ resolved
@@ -64,10 +64,6 @@
           <root url="file:///System/Library/Frameworks/InstantMessage.framework/Headers" />
           <root url="file:///System/Library/Frameworks/MapKit.framework/Headers" />
           <root url="file:///System/Library/Frameworks/DirectoryService.framework/Headers" />
-<<<<<<< HEAD
-          <root url="file:///System/Library/Frameworks/SafariServices.framework/Headers" />
-=======
->>>>>>> 2f2763eb
           <root url="file:///System/Library/Frameworks/InstallerPlugins.framework/Headers" />
           <root url="file:///System/Library/Frameworks/ForceFeedback.framework/Headers" />
           <root url="file:///System/Library/Frameworks/CoreMediaIO.framework/Headers" />
@@ -132,10 +128,6 @@
           <root url="file:///System/Library/Frameworks/OpenDirectory.framework/Headers" />
           <root url="file:///System/Library/Frameworks/OpenDirectory.framework/Frameworks/CFOpenDirectory.framework/Headers" />
           <root url="file:///System/Library/Frameworks/IOBluetooth.framework/Headers" />
-<<<<<<< HEAD
-=======
-          <root url="file:///System/Library/Frameworks/IOBluetooth.framework/Frameworks/CoreBluetooth.framework/Headers" />
->>>>>>> 2f2763eb
           <root url="file:///System/Library/Frameworks/ScriptingBridge.framework/Headers" />
           <root url="file:///System/Library/Frameworks/CoreAudio.framework/Headers" />
           <root url="file:///System/Library/Frameworks/DiskArbitration.framework/Headers" />
@@ -252,10 +244,6 @@
           <root url="file:///System/Library/Frameworks/InstantMessage.framework/Headers" />
           <root url="file:///System/Library/Frameworks/MapKit.framework/Headers" />
           <root url="file:///System/Library/Frameworks/DirectoryService.framework/Headers" />
-<<<<<<< HEAD
-          <root url="file:///System/Library/Frameworks/SafariServices.framework/Headers" />
-=======
->>>>>>> 2f2763eb
           <root url="file:///System/Library/Frameworks/InstallerPlugins.framework/Headers" />
           <root url="file:///System/Library/Frameworks/ForceFeedback.framework/Headers" />
           <root url="file:///System/Library/Frameworks/CoreMediaIO.framework/Headers" />
@@ -320,10 +308,6 @@
           <root url="file:///System/Library/Frameworks/OpenDirectory.framework/Headers" />
           <root url="file:///System/Library/Frameworks/OpenDirectory.framework/Frameworks/CFOpenDirectory.framework/Headers" />
           <root url="file:///System/Library/Frameworks/IOBluetooth.framework/Headers" />
-<<<<<<< HEAD
-=======
-          <root url="file:///System/Library/Frameworks/IOBluetooth.framework/Frameworks/CoreBluetooth.framework/Headers" />
->>>>>>> 2f2763eb
           <root url="file:///System/Library/Frameworks/ScriptingBridge.framework/Headers" />
           <root url="file:///System/Library/Frameworks/CoreAudio.framework/Headers" />
           <root url="file:///System/Library/Frameworks/DiskArbitration.framework/Headers" />
