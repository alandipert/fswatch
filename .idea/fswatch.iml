<?xml version="1.0" encoding="UTF-8"?>
<module type="CPP_MODULE" version="4">
  <component name="NewModuleRootManager">
    <content url="file://$MODULE_DIR$">
      <sourceFolder url="file://$MODULE_DIR$/libfswatch/src/libfswatch/c++/filter.cpp" isTestSource="false" />
      <sourceFolder url="file://$MODULE_DIR$/libfswatch/src/libfswatch/c++/libfswatch_map.hpp" isTestSource="false" />
      <sourceFolder url="file://$MODULE_DIR$/libfswatch/src/libfswatch/c++/fsevents_monitor.hpp" isTestSource="false" />
      <sourceFolder url="file://$MODULE_DIR$/libfswatch/src/libfswatch/c++/kqueue_monitor.cpp" isTestSource="false" />
      <sourceFolder url="file://$MODULE_DIR$/libfswatch/src/libfswatch/c++/filter.hpp" isTestSource="false" />
      <sourceFolder url="file://$MODULE_DIR$/libfswatch/src/libfswatch/c++/path_utils.cpp" isTestSource="false" />
      <sourceFolder url="file://$MODULE_DIR$/libfswatch/src/libfswatch/c++/kqueue_monitor.hpp" isTestSource="false" />
      <sourceFolder url="file://$MODULE_DIR$/libfswatch/src/libfswatch/c++/path_utils.hpp" isTestSource="false" />
      <sourceFolder url="file://$MODULE_DIR$/libfswatch/src/libfswatch/c++/monitor.cpp" isTestSource="false" />
      <sourceFolder url="file://$MODULE_DIR$/libfswatch/src/libfswatch/c++/libfswatch_exception.cpp" isTestSource="false" />
      <sourceFolder url="file://$MODULE_DIR$/libfswatch/src/libfswatch/c++/event.cpp" isTestSource="false" />
      <sourceFolder url="file://$MODULE_DIR$/libfswatch/src/libfswatch/c++/monitor.hpp" isTestSource="false" />
      <sourceFolder url="file://$MODULE_DIR$/libfswatch/src/libfswatch/c++/libfswatch_set.hpp" isTestSource="false" />
      <sourceFolder url="file://$MODULE_DIR$/libfswatch/src/libfswatch/c++/libfswatch_exception.hpp" isTestSource="false" />
      <sourceFolder url="file://$MODULE_DIR$/libfswatch/src/libfswatch/c++/event.hpp" isTestSource="false" />
      <sourceFolder url="file://$MODULE_DIR$/libfswatch/src/libfswatch/c++/string/string_utils.cpp" isTestSource="false" />
      <sourceFolder url="file://$MODULE_DIR$/libfswatch/src/libfswatch/c++/string/string_utils.hpp" isTestSource="false" />
      <sourceFolder url="file://$MODULE_DIR$/libfswatch/src/libfswatch/c++/poll_monitor.cpp" isTestSource="false" />
      <sourceFolder url="file://$MODULE_DIR$/libfswatch/src/libfswatch/c++/poll_monitor.hpp" isTestSource="false" />
      <sourceFolder url="file://$MODULE_DIR$/libfswatch/src/libfswatch/c++/fsevents_monitor.cpp" isTestSource="false" />
      <sourceFolder url="file://$MODULE_DIR$/libfswatch/src/libfswatch/gettext_defs.h" isTestSource="false" />
      <sourceFolder url="file://$MODULE_DIR$/libfswatch/src/libfswatch/c/cevent.cpp" isTestSource="false" />
      <sourceFolder url="file://$MODULE_DIR$/libfswatch/src/libfswatch/c/libfswatch.h" isTestSource="false" />
      <sourceFolder url="file://$MODULE_DIR$/libfswatch/src/libfswatch/c/cfilter.h" isTestSource="false" />
      <sourceFolder url="file://$MODULE_DIR$/libfswatch/src/libfswatch/c/cevent.h" isTestSource="false" />
      <sourceFolder url="file://$MODULE_DIR$/libfswatch/src/libfswatch/c/libfswatch_log.h" isTestSource="false" />
      <sourceFolder url="file://$MODULE_DIR$/libfswatch/src/libfswatch/c/libfswatch_types.h" isTestSource="false" />
      <sourceFolder url="file://$MODULE_DIR$/libfswatch/src/libfswatch/c/libfswatch_log.cpp" isTestSource="false" />
      <sourceFolder url="file://$MODULE_DIR$/libfswatch/src/libfswatch/c/libfswatch.cpp" isTestSource="false" />
      <sourceFolder url="file://$MODULE_DIR$/libfswatch/src/libfswatch/c/error.h" isTestSource="false" />
      <sourceFolder url="file://$MODULE_DIR$/libfswatch/src/libfswatch/c/cmonitor.h" isTestSource="false" />
      <sourceFolder url="file://$MODULE_DIR$/libfswatch/src/libfswatch/gettext.h" isTestSource="false" />
      <sourceFolder url="file://$MODULE_DIR$/libfswatch/CMakeLists.txt" isTestSource="false" />
      <sourceFolder url="file://$MODULE_DIR$/libfswatch_config.h" isTestSource="false" />
      <sourceFolder url="file://$MODULE_DIR$/CMakeLists.txt" isTestSource="false" />
      <sourceFolder url="file://$MODULE_DIR$/fswatch/src/fswatch.hpp" isTestSource="false" />
      <sourceFolder url="file://$MODULE_DIR$/fswatch/src/fswatch.cpp" isTestSource="false" />
      <sourceFolder url="file://$MODULE_DIR$/fswatch/src/CMakeLists.txt" isTestSource="false" />
      <sourceFolder url="file://$MODULE_DIR$/fswatch/src/gettext.h" isTestSource="false" />
    </content>
    <orderEntry type="sourceFolder" forTests="false" />
    <orderEntry type="module-library">
      <library name="Header Search Paths">
        <CLASSES>
          <root url="file:///System/Library/Frameworks/AudioToolbox.framework/Headers" />
          <root url="file:///System/Library/Frameworks/Carbon.framework/Headers" />
          <root url="file:///System/Library/Frameworks/Carbon.framework/Frameworks/HIToolbox.framework/Headers" />
          <root url="file:///System/Library/Frameworks/Carbon.framework/Frameworks/SecurityHI.framework/Headers" />
          <root url="file:///System/Library/Frameworks/Carbon.framework/Frameworks/NavigationServices.framework/Headers" />
          <root url="file:///System/Library/Frameworks/Carbon.framework/Frameworks/CommonPanels.framework/Headers" />
          <root url="file:///System/Library/Frameworks/Carbon.framework/Frameworks/Help.framework/Headers" />
          <root url="file:///System/Library/Frameworks/Carbon.framework/Frameworks/ImageCapture.framework/Headers" />
          <root url="file:///System/Library/Frameworks/Carbon.framework/Frameworks/OpenScripting.framework/Headers" />
          <root url="file:///System/Library/Frameworks/Carbon.framework/Frameworks/CarbonSound.framework/Headers" />
          <root url="file:///System/Library/Frameworks/Carbon.framework/Frameworks/Ink.framework/Headers" />
          <root url="file:///System/Library/Frameworks/Carbon.framework/Frameworks/SpeechRecognition.framework/Headers" />
          <root url="file:///System/Library/Frameworks/Carbon.framework/Frameworks/Print.framework/Headers" />
          <root url="file:///System/Library/Frameworks/Intents.framework/Headers" />
          <root url="file:///System/Library/Frameworks/CoreImage.framework/Headers" />
          <root url="file:///System/Library/Frameworks/InstantMessage.framework/Headers" />
          <root url="file:///System/Library/Frameworks/MapKit.framework/Headers" />
          <root url="file:///System/Library/Frameworks/DirectoryService.framework/Headers" />
<<<<<<< HEAD
          <root url="file:///System/Library/Frameworks/SafariServices.framework/Headers" />
=======
>>>>>>> a6ca9a86
          <root url="file:///System/Library/Frameworks/InstallerPlugins.framework/Headers" />
          <root url="file:///System/Library/Frameworks/ForceFeedback.framework/Headers" />
          <root url="file:///System/Library/Frameworks/CoreMediaIO.framework/Headers" />
          <root url="file:///System/Library/Frameworks/CoreWLAN.framework/Headers" />
          <root url="file:///System/Library/Frameworks/JavaVM.framework/Headers" />
          <root url="file:///System/Library/Frameworks/JavaVM.framework/Frameworks/JavaRuntimeSupport.framework/Headers" />
          <root url="file:///System/Library/Frameworks/JavaVM.framework/Frameworks/JavaNativeFoundation.framework/Headers" />
          <root url="file:///System/Library/Frameworks/MetalKit.framework/Headers" />
          <root url="file:///System/Library/Frameworks/Metal.framework/Headers" />
          <root url="file:///System/Library/Frameworks/Security.framework/Headers" />
          <root url="file:///System/Library/Frameworks/Kerberos.framework/Headers" />
          <root url="file:///System/Library/Frameworks/QuartzCore.framework/Headers" />
          <root url="file:///System/Library/Frameworks/MediaAccessibility.framework/Headers" />
          <root url="file:///System/Library/Frameworks/AddressBook.framework/Headers" />
          <root url="file:///System/Library/Frameworks/FWAUserLib.framework/Headers" />
          <root url="file:///System/Library/Frameworks/CoreFoundation.framework/Headers" />
          <root url="file:///System/Library/Frameworks/EventKit.framework/Headers" />
          <root url="file:///System/Library/Frameworks/vecLib.framework/Headers" />
          <root url="file:///System/Library/Frameworks/ApplicationServices.framework/Headers" />
          <root url="file:///System/Library/Frameworks/ApplicationServices.framework/Frameworks/PrintCore.framework/Headers" />
          <root url="file:///System/Library/Frameworks/ApplicationServices.framework/Frameworks/LangAnalysis.framework/Headers" />
          <root url="file:///System/Library/Frameworks/ApplicationServices.framework/Frameworks/HIServices.framework/Headers" />
          <root url="file:///System/Library/Frameworks/ApplicationServices.framework/Frameworks/QD.framework/Headers" />
          <root url="file:///System/Library/Frameworks/ApplicationServices.framework/Frameworks/CoreText.framework/Headers" />
          <root url="file:///System/Library/Frameworks/ApplicationServices.framework/Frameworks/CoreGraphics.framework/Headers" />
          <root url="file:///System/Library/Frameworks/ApplicationServices.framework/Frameworks/ImageIO.framework/Headers" />
          <root url="file:///System/Library/Frameworks/ApplicationServices.framework/Frameworks/ColorSync.framework/Headers" />
          <root url="file:///System/Library/Frameworks/ApplicationServices.framework/Frameworks/SpeechSynthesis.framework/Headers" />
          <root url="file:///System/Library/Frameworks/ApplicationServices.framework/Frameworks/ATS.framework/Headers" />
          <root url="file:///System/Library/Frameworks/vmnet.framework/Headers" />
          <root url="file:///System/Library/Frameworks/CoreMedia.framework/Headers" />
          <root url="file:///System/Library/Frameworks/GSS.framework/Headers" />
          <root url="file:///System/Library/Frameworks/Tcl.framework/Headers" />
          <root url="file:///System/Library/Frameworks/Tcl.framework/PrivateHeaders" />
          <root url="file:///System/Library/Frameworks/SystemConfiguration.framework/Headers" />
          <root url="file:///System/Library/Frameworks/CoreAudioKit.framework/Headers" />
          <root url="file:///System/Library/Frameworks/Cocoa.framework/Headers" />
          <root url="file:///System/Library/Frameworks/OpenCL.framework/Headers" />
          <root url="file:///System/Library/Frameworks/Python.framework/Headers" />
          <root url="file:///System/Library/Frameworks/PubSub.framework/Headers" />
          <root url="file:///System/Library/Frameworks/GLUT.framework/Headers" />
          <root url="file:///System/Library/Frameworks/CoreVideo.framework/Headers" />
          <root url="file:///System/Library/Frameworks/GameKit.framework/Headers" />
          <root url="file:///System/Library/Frameworks/OpenGL.framework/Headers" />
          <root url="file:///System/Library/Frameworks/StoreKit.framework/Headers" />
          <root url="file:///System/Library/Frameworks/OpenAL.framework/Headers" />
          <root url="file:///System/Library/Frameworks/CalendarStore.framework/Headers" />
          <root url="file:///System/Library/Frameworks/AVKit.framework/Headers" />
          <root url="file:///System/Library/Frameworks/FinderSync.framework/Headers" />
          <root url="file:///System/Library/Frameworks/Contacts.framework/Headers" />
          <root url="file:///System/Library/Frameworks/WebKit.framework/Headers" />
          <root url="file:///System/Library/Frameworks/VideoToolbox.framework/Headers" />
          <root url="file:///System/Library/Frameworks/Accounts.framework/Headers" />
          <root url="file:///System/Library/Frameworks/SyncServices.framework/Headers" />
          <root url="file:///System/Library/Frameworks/AVFoundation.framework/Headers" />
          <root url="file:///System/Library/Frameworks/AVFoundation.framework/Frameworks/AVFAudio.framework/Headers" />
          <root url="file:///System/Library/Frameworks/Kernel.framework/Headers" />
          <root url="file:///System/Library/Frameworks/AppKit.framework/Headers" />
          <root url="file:///System/Library/Frameworks/InputMethodKit.framework/Headers" />
          <root url="file:///System/Library/Frameworks/SecurityInterface.framework/Headers" />
          <root url="file:///System/Library/Frameworks/LatentSemanticMapping.framework/Headers" />
          <root url="file:///System/Library/Frameworks/OpenDirectory.framework/Headers" />
          <root url="file:///System/Library/Frameworks/OpenDirectory.framework/Frameworks/CFOpenDirectory.framework/Headers" />
          <root url="file:///System/Library/Frameworks/IOBluetooth.framework/Headers" />
          <root url="file:///System/Library/Frameworks/ScriptingBridge.framework/Headers" />
          <root url="file:///System/Library/Frameworks/CoreAudio.framework/Headers" />
          <root url="file:///System/Library/Frameworks/DiskArbitration.framework/Headers" />
          <root url="file:///System/Library/Frameworks/CoreBluetooth.framework/Headers" />
          <root url="file:///System/Library/Frameworks/Photos.framework/Headers" />
          <root url="file:///System/Library/Frameworks/DVDPlayback.framework/Headers" />
          <root url="file:///System/Library/Frameworks/AudioVideoBridging.framework/Headers" />
          <root url="file:///System/Library/Frameworks/AppKitScripting.framework/Headers" />
          <root url="file:///System/Library/Frameworks/QTKit.framework/Headers" />
          <root url="file:///System/Library/Frameworks/GameController.framework/Headers" />
          <root url="file:///System/Library/Frameworks/ModelIO.framework/Headers" />
          <root url="file:///System/Library/Frameworks/MediaLibrary.framework/Headers" />
          <root url="file:///System/Library/Frameworks/OSAKit.framework/Headers" />
          <root url="file:///System/Library/Frameworks/ExceptionHandling.framework/Headers" />
          <root url="file:///System/Library/Frameworks/IOBluetoothUI.framework/Headers" />
          <root url="file:///System/Library/Frameworks/CoreMIDI.framework/Headers" />
          <root url="file:///System/Library/Frameworks/LocalAuthentication.framework/Headers" />
          <root url="file:///System/Library/Frameworks/Foundation.framework/Headers" />
          <root url="file:///System/Library/Frameworks/NetFS.framework/Headers" />
          <root url="file:///System/Library/Frameworks/PreferencePanes.framework/Headers" />
          <root url="file:///System/Library/Frameworks/ScreenSaver.framework/Headers" />
          <root url="file:///System/Library/Frameworks/ImageCaptureCore.framework/Headers" />
          <root url="file:///System/Library/Frameworks/SpriteKit.framework/Headers" />
          <root url="file:///System/Library/Frameworks/Automator.framework/Headers" />
          <root url="file:///System/Library/Frameworks/CoreData.framework/Headers" />
          <root url="file:///System/Library/Frameworks/Social.framework/Headers" />
          <root url="file:///System/Library/Frameworks/CoreText.framework/Headers" />
          <root url="file:///System/Library/Frameworks/NetworkExtension.framework/Headers" />
          <root url="file:///System/Library/Frameworks/SceneKit.framework/Headers" />
          <root url="file:///System/Library/Frameworks/SecurityFoundation.framework/Headers" />
          <root url="file:///System/Library/Frameworks/PhotosUI.framework/Headers" />
          <root url="file:///System/Library/Frameworks/QuickLook.framework/Headers" />
          <root url="file:///System/Library/Frameworks/Tk.framework/PrivateHeaders" />
          <root url="file:///System/Library/Frameworks/Tk.framework/Headers" />
          <root url="file:///System/Library/Frameworks/JavaScriptCore.framework/Headers" />
          <root url="file:///System/Library/Frameworks/IMServicePlugIn.framework/Headers" />
          <root url="file:///System/Library/Frameworks/AudioUnit.framework/Headers" />
          <root url="file:///System/Library/Frameworks/TWAIN.framework/Headers" />
          <root url="file:///System/Library/Frameworks/IOKit.framework/Headers" />
          <root url="file:///System/Library/Frameworks/IOSurface.framework/Headers" />
          <root url="file:///System/Library/Frameworks/Hypervisor.framework/Headers" />
          <root url="file:///System/Library/Frameworks/GLKit.framework/Headers" />
          <root url="file:///System/Library/Frameworks/Quartz.framework/Headers" />
          <root url="file:///System/Library/Frameworks/Quartz.framework/Frameworks/QuartzFilters.framework/Headers" />
          <root url="file:///System/Library/Frameworks/Quartz.framework/Frameworks/QuickLookUI.framework/Headers" />
          <root url="file:///System/Library/Frameworks/Quartz.framework/Frameworks/ImageKit.framework/Headers" />
          <root url="file:///System/Library/Frameworks/Quartz.framework/Frameworks/QuartzComposer.framework/Headers" />
          <root url="file:///System/Library/Frameworks/Quartz.framework/Frameworks/PDFKit.framework/Headers" />
          <root url="file:///System/Library/Frameworks/GameplayKit.framework/Headers" />
          <root url="file:///System/Library/Frameworks/ImageIO.framework/Headers" />
          <root url="file:///System/Library/Frameworks/AppleScriptObjC.framework/Headers" />
          <root url="file:///System/Library/Frameworks/CFNetwork.framework/Headers" />
          <root url="file:///System/Library/Frameworks/CryptoTokenKit.framework/Headers" />
          <root url="file:///System/Library/Frameworks/Ruby.framework/Headers" />
          <root url="file:///System/Library/Frameworks/DiscRecordingUI.framework/Headers" />
          <root url="file:///System/Library/Frameworks/Collaboration.framework/Headers" />
          <root url="file:///System/Library/Frameworks/MediaToolbox.framework/Headers" />
          <root url="file:///System/Library/Frameworks/CoreGraphics.framework/Headers" />
          <root url="file:///System/Library/Frameworks/CoreTelephony.framework/Headers" />
          <root url="file:///System/Library/Frameworks/AGL.framework/Headers" />
          <root url="file:///System/Library/Frameworks/VideoDecodeAcceleration.framework/Headers" />
          <root url="file:///System/Library/Frameworks/ContactsUI.framework/Headers" />
          <root url="file:///System/Library/Frameworks/NotificationCenter.framework/Headers" />
          <root url="file:///System/Library/Frameworks/CoreLocation.framework/Headers" />
          <root url="file:///System/Library/Frameworks/DiscRecording.framework/Headers" />
          <root url="file:///System/Library/Frameworks/PCSC.framework/Headers" />
          <root url="file:///System/Library/Frameworks/CloudKit.framework/Headers" />
          <root url="file:///System/Library/Frameworks/AppleScriptKit.framework/Headers" />
          <root url="file:///System/Library/Frameworks/MultipeerConnectivity.framework/Headers" />
          <root url="file:///System/Library/Frameworks/LDAP.framework/Headers" />
          <root url="file:///System/Library/Frameworks/JavaFrameEmbedding.framework/Headers" />
          <root url="file:///System/Library/Frameworks/CoreServices.framework/Headers" />
          <root url="file:///System/Library/Frameworks/CoreServices.framework/Frameworks/DictionaryServices.framework/Headers" />
          <root url="file:///System/Library/Frameworks/CoreServices.framework/Frameworks/SharedFileList.framework/Headers" />
          <root url="file:///System/Library/Frameworks/CoreServices.framework/Frameworks/SearchKit.framework/Headers" />
          <root url="file:///System/Library/Frameworks/CoreServices.framework/Frameworks/CarbonCore.framework/Headers" />
          <root url="file:///System/Library/Frameworks/CoreServices.framework/Frameworks/FSEvents.framework/Headers" />
          <root url="file:///System/Library/Frameworks/CoreServices.framework/Frameworks/AE.framework/Headers" />
          <root url="file:///System/Library/Frameworks/CoreServices.framework/Frameworks/LaunchServices.framework/Headers" />
          <root url="file:///System/Library/Frameworks/CoreServices.framework/Frameworks/OSServices.framework/Headers" />
          <root url="file:///System/Library/Frameworks/CoreServices.framework/Frameworks/Metadata.framework/Headers" />
          <root url="file:///System/Library/Frameworks/ServiceManagement.framework/Headers" />
          <root url="file:///System/Library/Frameworks/ICADevices.framework/Headers" />
          <root url="file:///System/Library/Frameworks/Scripting.framework/Headers" />
          <root url="file:///System/Library/Frameworks/Accelerate.framework/Headers" />
          <root url="file:///System/Library/Frameworks/Accelerate.framework/Frameworks/vImage.framework/Headers" />
          <root url="file:///System/Library/Frameworks/Accelerate.framework/Frameworks/vecLib.framework/Headers" />
          <root url="file:///usr/include" />
          <root url="file:///usr/local/include" />
          <root url="file:///Library/Frameworks/SDL2.framework/Headers" />
          <root url="file:///Library/Frameworks/iTunesLibrary.framework/Headers" />
          <root url="file:///Library/Frameworks/XRiteDevice.framework/PrivateHeaders" />
          <root url="file:///Library/Frameworks/XRiteDevice.framework/Headers" />
          <root url="file:///Library/Frameworks/EMCLoginItem.framework/Headers" />
          <root url="file:///Applications/Xcode.app/Contents/Developer/Toolchains/XcodeDefault.xctoolchain/usr/include" />
          <root url="file:///Applications/Xcode.app/Contents/Developer/Toolchains/XcodeDefault.xctoolchain/usr/lib/clang/8.0.0/include" />
        </CLASSES>
        <SOURCES>
          <root url="file:///System/Library/Frameworks/AudioToolbox.framework/Headers" />
          <root url="file:///System/Library/Frameworks/Carbon.framework/Headers" />
          <root url="file:///System/Library/Frameworks/Carbon.framework/Frameworks/HIToolbox.framework/Headers" />
          <root url="file:///System/Library/Frameworks/Carbon.framework/Frameworks/SecurityHI.framework/Headers" />
          <root url="file:///System/Library/Frameworks/Carbon.framework/Frameworks/NavigationServices.framework/Headers" />
          <root url="file:///System/Library/Frameworks/Carbon.framework/Frameworks/CommonPanels.framework/Headers" />
          <root url="file:///System/Library/Frameworks/Carbon.framework/Frameworks/Help.framework/Headers" />
          <root url="file:///System/Library/Frameworks/Carbon.framework/Frameworks/ImageCapture.framework/Headers" />
          <root url="file:///System/Library/Frameworks/Carbon.framework/Frameworks/OpenScripting.framework/Headers" />
          <root url="file:///System/Library/Frameworks/Carbon.framework/Frameworks/CarbonSound.framework/Headers" />
          <root url="file:///System/Library/Frameworks/Carbon.framework/Frameworks/Ink.framework/Headers" />
          <root url="file:///System/Library/Frameworks/Carbon.framework/Frameworks/SpeechRecognition.framework/Headers" />
          <root url="file:///System/Library/Frameworks/Carbon.framework/Frameworks/Print.framework/Headers" />
          <root url="file:///System/Library/Frameworks/Intents.framework/Headers" />
          <root url="file:///System/Library/Frameworks/CoreImage.framework/Headers" />
          <root url="file:///System/Library/Frameworks/InstantMessage.framework/Headers" />
          <root url="file:///System/Library/Frameworks/MapKit.framework/Headers" />
          <root url="file:///System/Library/Frameworks/DirectoryService.framework/Headers" />
<<<<<<< HEAD
          <root url="file:///System/Library/Frameworks/SafariServices.framework/Headers" />
=======
>>>>>>> a6ca9a86
          <root url="file:///System/Library/Frameworks/InstallerPlugins.framework/Headers" />
          <root url="file:///System/Library/Frameworks/ForceFeedback.framework/Headers" />
          <root url="file:///System/Library/Frameworks/CoreMediaIO.framework/Headers" />
          <root url="file:///System/Library/Frameworks/CoreWLAN.framework/Headers" />
          <root url="file:///System/Library/Frameworks/JavaVM.framework/Headers" />
          <root url="file:///System/Library/Frameworks/JavaVM.framework/Frameworks/JavaRuntimeSupport.framework/Headers" />
          <root url="file:///System/Library/Frameworks/JavaVM.framework/Frameworks/JavaNativeFoundation.framework/Headers" />
          <root url="file:///System/Library/Frameworks/MetalKit.framework/Headers" />
          <root url="file:///System/Library/Frameworks/Metal.framework/Headers" />
          <root url="file:///System/Library/Frameworks/Security.framework/Headers" />
          <root url="file:///System/Library/Frameworks/Kerberos.framework/Headers" />
          <root url="file:///System/Library/Frameworks/QuartzCore.framework/Headers" />
          <root url="file:///System/Library/Frameworks/MediaAccessibility.framework/Headers" />
          <root url="file:///System/Library/Frameworks/AddressBook.framework/Headers" />
          <root url="file:///System/Library/Frameworks/FWAUserLib.framework/Headers" />
          <root url="file:///System/Library/Frameworks/CoreFoundation.framework/Headers" />
          <root url="file:///System/Library/Frameworks/EventKit.framework/Headers" />
          <root url="file:///System/Library/Frameworks/vecLib.framework/Headers" />
          <root url="file:///System/Library/Frameworks/ApplicationServices.framework/Headers" />
          <root url="file:///System/Library/Frameworks/ApplicationServices.framework/Frameworks/PrintCore.framework/Headers" />
          <root url="file:///System/Library/Frameworks/ApplicationServices.framework/Frameworks/LangAnalysis.framework/Headers" />
          <root url="file:///System/Library/Frameworks/ApplicationServices.framework/Frameworks/HIServices.framework/Headers" />
          <root url="file:///System/Library/Frameworks/ApplicationServices.framework/Frameworks/QD.framework/Headers" />
          <root url="file:///System/Library/Frameworks/ApplicationServices.framework/Frameworks/CoreText.framework/Headers" />
          <root url="file:///System/Library/Frameworks/ApplicationServices.framework/Frameworks/CoreGraphics.framework/Headers" />
          <root url="file:///System/Library/Frameworks/ApplicationServices.framework/Frameworks/ImageIO.framework/Headers" />
          <root url="file:///System/Library/Frameworks/ApplicationServices.framework/Frameworks/ColorSync.framework/Headers" />
          <root url="file:///System/Library/Frameworks/ApplicationServices.framework/Frameworks/SpeechSynthesis.framework/Headers" />
          <root url="file:///System/Library/Frameworks/ApplicationServices.framework/Frameworks/ATS.framework/Headers" />
          <root url="file:///System/Library/Frameworks/vmnet.framework/Headers" />
          <root url="file:///System/Library/Frameworks/CoreMedia.framework/Headers" />
          <root url="file:///System/Library/Frameworks/GSS.framework/Headers" />
          <root url="file:///System/Library/Frameworks/Tcl.framework/Headers" />
          <root url="file:///System/Library/Frameworks/Tcl.framework/PrivateHeaders" />
          <root url="file:///System/Library/Frameworks/SystemConfiguration.framework/Headers" />
          <root url="file:///System/Library/Frameworks/CoreAudioKit.framework/Headers" />
          <root url="file:///System/Library/Frameworks/Cocoa.framework/Headers" />
          <root url="file:///System/Library/Frameworks/OpenCL.framework/Headers" />
          <root url="file:///System/Library/Frameworks/Python.framework/Headers" />
          <root url="file:///System/Library/Frameworks/PubSub.framework/Headers" />
          <root url="file:///System/Library/Frameworks/GLUT.framework/Headers" />
          <root url="file:///System/Library/Frameworks/CoreVideo.framework/Headers" />
          <root url="file:///System/Library/Frameworks/GameKit.framework/Headers" />
          <root url="file:///System/Library/Frameworks/OpenGL.framework/Headers" />
          <root url="file:///System/Library/Frameworks/StoreKit.framework/Headers" />
          <root url="file:///System/Library/Frameworks/OpenAL.framework/Headers" />
          <root url="file:///System/Library/Frameworks/CalendarStore.framework/Headers" />
          <root url="file:///System/Library/Frameworks/AVKit.framework/Headers" />
          <root url="file:///System/Library/Frameworks/FinderSync.framework/Headers" />
          <root url="file:///System/Library/Frameworks/Contacts.framework/Headers" />
          <root url="file:///System/Library/Frameworks/WebKit.framework/Headers" />
          <root url="file:///System/Library/Frameworks/VideoToolbox.framework/Headers" />
          <root url="file:///System/Library/Frameworks/Accounts.framework/Headers" />
          <root url="file:///System/Library/Frameworks/SyncServices.framework/Headers" />
          <root url="file:///System/Library/Frameworks/AVFoundation.framework/Headers" />
          <root url="file:///System/Library/Frameworks/AVFoundation.framework/Frameworks/AVFAudio.framework/Headers" />
          <root url="file:///System/Library/Frameworks/Kernel.framework/Headers" />
          <root url="file:///System/Library/Frameworks/AppKit.framework/Headers" />
          <root url="file:///System/Library/Frameworks/InputMethodKit.framework/Headers" />
          <root url="file:///System/Library/Frameworks/SecurityInterface.framework/Headers" />
          <root url="file:///System/Library/Frameworks/LatentSemanticMapping.framework/Headers" />
          <root url="file:///System/Library/Frameworks/OpenDirectory.framework/Headers" />
          <root url="file:///System/Library/Frameworks/OpenDirectory.framework/Frameworks/CFOpenDirectory.framework/Headers" />
          <root url="file:///System/Library/Frameworks/IOBluetooth.framework/Headers" />
          <root url="file:///System/Library/Frameworks/ScriptingBridge.framework/Headers" />
          <root url="file:///System/Library/Frameworks/CoreAudio.framework/Headers" />
          <root url="file:///System/Library/Frameworks/DiskArbitration.framework/Headers" />
          <root url="file:///System/Library/Frameworks/CoreBluetooth.framework/Headers" />
          <root url="file:///System/Library/Frameworks/Photos.framework/Headers" />
          <root url="file:///System/Library/Frameworks/DVDPlayback.framework/Headers" />
          <root url="file:///System/Library/Frameworks/AudioVideoBridging.framework/Headers" />
          <root url="file:///System/Library/Frameworks/AppKitScripting.framework/Headers" />
          <root url="file:///System/Library/Frameworks/QTKit.framework/Headers" />
          <root url="file:///System/Library/Frameworks/GameController.framework/Headers" />
          <root url="file:///System/Library/Frameworks/ModelIO.framework/Headers" />
          <root url="file:///System/Library/Frameworks/MediaLibrary.framework/Headers" />
          <root url="file:///System/Library/Frameworks/OSAKit.framework/Headers" />
          <root url="file:///System/Library/Frameworks/ExceptionHandling.framework/Headers" />
          <root url="file:///System/Library/Frameworks/IOBluetoothUI.framework/Headers" />
          <root url="file:///System/Library/Frameworks/CoreMIDI.framework/Headers" />
          <root url="file:///System/Library/Frameworks/LocalAuthentication.framework/Headers" />
          <root url="file:///System/Library/Frameworks/Foundation.framework/Headers" />
          <root url="file:///System/Library/Frameworks/NetFS.framework/Headers" />
          <root url="file:///System/Library/Frameworks/PreferencePanes.framework/Headers" />
          <root url="file:///System/Library/Frameworks/ScreenSaver.framework/Headers" />
          <root url="file:///System/Library/Frameworks/ImageCaptureCore.framework/Headers" />
          <root url="file:///System/Library/Frameworks/SpriteKit.framework/Headers" />
          <root url="file:///System/Library/Frameworks/Automator.framework/Headers" />
          <root url="file:///System/Library/Frameworks/CoreData.framework/Headers" />
          <root url="file:///System/Library/Frameworks/Social.framework/Headers" />
          <root url="file:///System/Library/Frameworks/CoreText.framework/Headers" />
          <root url="file:///System/Library/Frameworks/NetworkExtension.framework/Headers" />
          <root url="file:///System/Library/Frameworks/SceneKit.framework/Headers" />
          <root url="file:///System/Library/Frameworks/SecurityFoundation.framework/Headers" />
          <root url="file:///System/Library/Frameworks/PhotosUI.framework/Headers" />
          <root url="file:///System/Library/Frameworks/QuickLook.framework/Headers" />
          <root url="file:///System/Library/Frameworks/Tk.framework/PrivateHeaders" />
          <root url="file:///System/Library/Frameworks/Tk.framework/Headers" />
          <root url="file:///System/Library/Frameworks/JavaScriptCore.framework/Headers" />
          <root url="file:///System/Library/Frameworks/IMServicePlugIn.framework/Headers" />
          <root url="file:///System/Library/Frameworks/AudioUnit.framework/Headers" />
          <root url="file:///System/Library/Frameworks/TWAIN.framework/Headers" />
          <root url="file:///System/Library/Frameworks/IOKit.framework/Headers" />
          <root url="file:///System/Library/Frameworks/IOSurface.framework/Headers" />
          <root url="file:///System/Library/Frameworks/Hypervisor.framework/Headers" />
          <root url="file:///System/Library/Frameworks/GLKit.framework/Headers" />
          <root url="file:///System/Library/Frameworks/Quartz.framework/Headers" />
          <root url="file:///System/Library/Frameworks/Quartz.framework/Frameworks/QuartzFilters.framework/Headers" />
          <root url="file:///System/Library/Frameworks/Quartz.framework/Frameworks/QuickLookUI.framework/Headers" />
          <root url="file:///System/Library/Frameworks/Quartz.framework/Frameworks/ImageKit.framework/Headers" />
          <root url="file:///System/Library/Frameworks/Quartz.framework/Frameworks/QuartzComposer.framework/Headers" />
          <root url="file:///System/Library/Frameworks/Quartz.framework/Frameworks/PDFKit.framework/Headers" />
          <root url="file:///System/Library/Frameworks/GameplayKit.framework/Headers" />
          <root url="file:///System/Library/Frameworks/ImageIO.framework/Headers" />
          <root url="file:///System/Library/Frameworks/AppleScriptObjC.framework/Headers" />
          <root url="file:///System/Library/Frameworks/CFNetwork.framework/Headers" />
          <root url="file:///System/Library/Frameworks/CryptoTokenKit.framework/Headers" />
          <root url="file:///System/Library/Frameworks/Ruby.framework/Headers" />
          <root url="file:///System/Library/Frameworks/DiscRecordingUI.framework/Headers" />
          <root url="file:///System/Library/Frameworks/Collaboration.framework/Headers" />
          <root url="file:///System/Library/Frameworks/MediaToolbox.framework/Headers" />
          <root url="file:///System/Library/Frameworks/CoreGraphics.framework/Headers" />
          <root url="file:///System/Library/Frameworks/CoreTelephony.framework/Headers" />
          <root url="file:///System/Library/Frameworks/AGL.framework/Headers" />
          <root url="file:///System/Library/Frameworks/VideoDecodeAcceleration.framework/Headers" />
          <root url="file:///System/Library/Frameworks/ContactsUI.framework/Headers" />
          <root url="file:///System/Library/Frameworks/NotificationCenter.framework/Headers" />
          <root url="file:///System/Library/Frameworks/CoreLocation.framework/Headers" />
          <root url="file:///System/Library/Frameworks/DiscRecording.framework/Headers" />
          <root url="file:///System/Library/Frameworks/PCSC.framework/Headers" />
          <root url="file:///System/Library/Frameworks/CloudKit.framework/Headers" />
          <root url="file:///System/Library/Frameworks/AppleScriptKit.framework/Headers" />
          <root url="file:///System/Library/Frameworks/MultipeerConnectivity.framework/Headers" />
          <root url="file:///System/Library/Frameworks/LDAP.framework/Headers" />
          <root url="file:///System/Library/Frameworks/JavaFrameEmbedding.framework/Headers" />
          <root url="file:///System/Library/Frameworks/CoreServices.framework/Headers" />
          <root url="file:///System/Library/Frameworks/CoreServices.framework/Frameworks/DictionaryServices.framework/Headers" />
          <root url="file:///System/Library/Frameworks/CoreServices.framework/Frameworks/SharedFileList.framework/Headers" />
          <root url="file:///System/Library/Frameworks/CoreServices.framework/Frameworks/SearchKit.framework/Headers" />
          <root url="file:///System/Library/Frameworks/CoreServices.framework/Frameworks/CarbonCore.framework/Headers" />
          <root url="file:///System/Library/Frameworks/CoreServices.framework/Frameworks/FSEvents.framework/Headers" />
          <root url="file:///System/Library/Frameworks/CoreServices.framework/Frameworks/AE.framework/Headers" />
          <root url="file:///System/Library/Frameworks/CoreServices.framework/Frameworks/LaunchServices.framework/Headers" />
          <root url="file:///System/Library/Frameworks/CoreServices.framework/Frameworks/OSServices.framework/Headers" />
          <root url="file:///System/Library/Frameworks/CoreServices.framework/Frameworks/Metadata.framework/Headers" />
          <root url="file:///System/Library/Frameworks/ServiceManagement.framework/Headers" />
          <root url="file:///System/Library/Frameworks/ICADevices.framework/Headers" />
          <root url="file:///System/Library/Frameworks/Scripting.framework/Headers" />
          <root url="file:///System/Library/Frameworks/Accelerate.framework/Headers" />
          <root url="file:///System/Library/Frameworks/Accelerate.framework/Frameworks/vImage.framework/Headers" />
          <root url="file:///System/Library/Frameworks/Accelerate.framework/Frameworks/vecLib.framework/Headers" />
          <root url="file:///usr/include" />
          <root url="file:///usr/local/include" />
          <root url="file:///Library/Frameworks/SDL2.framework/Headers" />
          <root url="file:///Library/Frameworks/iTunesLibrary.framework/Headers" />
          <root url="file:///Library/Frameworks/XRiteDevice.framework/PrivateHeaders" />
          <root url="file:///Library/Frameworks/XRiteDevice.framework/Headers" />
          <root url="file:///Library/Frameworks/EMCLoginItem.framework/Headers" />
          <root url="file:///Applications/Xcode.app/Contents/Developer/Toolchains/XcodeDefault.xctoolchain/usr/include" />
          <root url="file:///Applications/Xcode.app/Contents/Developer/Toolchains/XcodeDefault.xctoolchain/usr/lib/clang/8.0.0/include" />
        </SOURCES>
      </library>
    </orderEntry>
  </component>
</module><|MERGE_RESOLUTION|>--- conflicted
+++ resolved
@@ -64,10 +64,6 @@
           <root url="file:///System/Library/Frameworks/InstantMessage.framework/Headers" />
           <root url="file:///System/Library/Frameworks/MapKit.framework/Headers" />
           <root url="file:///System/Library/Frameworks/DirectoryService.framework/Headers" />
-<<<<<<< HEAD
-          <root url="file:///System/Library/Frameworks/SafariServices.framework/Headers" />
-=======
->>>>>>> a6ca9a86
           <root url="file:///System/Library/Frameworks/InstallerPlugins.framework/Headers" />
           <root url="file:///System/Library/Frameworks/ForceFeedback.framework/Headers" />
           <root url="file:///System/Library/Frameworks/CoreMediaIO.framework/Headers" />
@@ -248,10 +244,6 @@
           <root url="file:///System/Library/Frameworks/InstantMessage.framework/Headers" />
           <root url="file:///System/Library/Frameworks/MapKit.framework/Headers" />
           <root url="file:///System/Library/Frameworks/DirectoryService.framework/Headers" />
-<<<<<<< HEAD
-          <root url="file:///System/Library/Frameworks/SafariServices.framework/Headers" />
-=======
->>>>>>> a6ca9a86
           <root url="file:///System/Library/Frameworks/InstallerPlugins.framework/Headers" />
           <root url="file:///System/Library/Frameworks/ForceFeedback.framework/Headers" />
           <root url="file:///System/Library/Frameworks/CoreMediaIO.framework/Headers" />
